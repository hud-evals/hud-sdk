--- conflicted
+++ resolved
@@ -361,15 +361,9 @@
                     and eval_result.structuredContent is not None
                 ):
                     return AgentResult(
-<<<<<<< HEAD
                         reward=self._find_reward(eval_result.structuredContent),
                         done=eval_result.structuredContent.get("done", True),
                         info=eval_result.structuredContent.get("info", {}),
-=======
-                        reward=_find_reward(eval_result),
-                        done=True,
-                        content=_find_content(eval_result),
->>>>>>> 00a9bb7d
                         messages=prompt_result.messages,
                     )
                 else:
@@ -393,7 +387,6 @@
         except Exception as e:
             return AgentResult(reward=0.0, done=True, error=str(e))
 
-<<<<<<< HEAD
     def _find_reward(self, result: dict) -> float:
         """Find the reward in the result.
 
@@ -406,8 +399,6 @@
             if isinstance(result, dict) and key in result:
                 return result[key]
         return 0.0
-=======
->>>>>>> 00a9bb7d
 
     def _format_error_result(self, error_message: str) -> MCPToolResult:
         return MCPToolResult(
@@ -544,13 +535,6 @@
                         "Model response - Tool calls: %s",
                         [f"{tc.name}: {tc.arguments}" for tc in response.tool_calls],
                     )
-<<<<<<< HEAD
-=======
-                    for tool_call in response.tool_calls:
-                        logger.info("Called tool: %s with args %s", tool_call.name, tool_call.arguments)
-
-                    logger.info("Model response - Done: %s", response.done)
->>>>>>> 00a9bb7d
 
                     # Check if we should stop
                     if response.done:
